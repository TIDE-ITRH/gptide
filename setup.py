<<<<<<< HEAD
from setuptools import setup
setup()
=======
#!/usr/bin/env python

from setuptools import setup, find_packages
from setuptools.dist import Distribution

class BinaryDistribution(Distribution):
    def is_pure(self):
        return False

setup(name='gptide',
    version='0.3.1',
    url='https://github.com/TIDE-ITRH/gptide',
    description='Gaussian Process regression tools for oceanography and engineering',
    author='Lachlan Astfalck; Matt Rayson; Andrew Zulberti',
    author_email='andrew.zulberti@uwa.edu.au',
    packages=find_packages(),
    install_requires=['numpy', 'matplotlib', 'scipy', 'xarray','emcee'],
    license='MIT',
    include_package_data=True,
    distclass=BinaryDistribution,
)
>>>>>>> 1a679533
<|MERGE_RESOLUTION|>--- conflicted
+++ resolved
@@ -1,26 +1,21 @@
-<<<<<<< HEAD
-from setuptools import setup
-setup()
-=======
-#!/usr/bin/env python
-
-from setuptools import setup, find_packages
-from setuptools.dist import Distribution
-
-class BinaryDistribution(Distribution):
-    def is_pure(self):
-        return False
-
-setup(name='gptide',
-    version='0.3.1',
-    url='https://github.com/TIDE-ITRH/gptide',
-    description='Gaussian Process regression tools for oceanography and engineering',
-    author='Lachlan Astfalck; Matt Rayson; Andrew Zulberti',
-    author_email='andrew.zulberti@uwa.edu.au',
-    packages=find_packages(),
-    install_requires=['numpy', 'matplotlib', 'scipy', 'xarray','emcee'],
-    license='MIT',
-    include_package_data=True,
-    distclass=BinaryDistribution,
-)
->>>>>>> 1a679533
+#!/usr/bin/env python
+
+from setuptools import setup, find_packages
+from setuptools.dist import Distribution
+
+class BinaryDistribution(Distribution):
+    def is_pure(self):
+        return False
+
+setup(name='gptide',
+    version='0.3.1',
+    url='https://github.com/TIDE-ITRH/gptide',
+    description='Gaussian Process regression tools for oceanography and engineering',
+    author='Lachlan Astfalck; Matt Rayson; Andrew Zulberti',
+    author_email='andrew.zulberti@uwa.edu.au',
+    packages=find_packages(),
+    install_requires=['numpy', 'matplotlib', 'scipy', 'xarray','emcee'],
+    license='MIT',
+    include_package_data=True,
+    distclass=BinaryDistribution,
+)